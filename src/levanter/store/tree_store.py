--- conflicted
+++ resolved
@@ -37,11 +37,7 @@
 
 class TreeStore(Generic[T]):
     """
-<<<<<<< HEAD
-    A TreeStorestores batched data as a tree of ragged arrays.
-=======
     A TreeStore stores batched data as a tree of ragged arrays.
->>>>>>> 4824146c
     """
 
     path: str
